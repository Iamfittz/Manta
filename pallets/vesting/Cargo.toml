[package]
authors    = ['Manta Network']
name       = "calamari-vesting"
version    = '3.1.2'
edition    = "2021"
homepage   = 'https://manta.network'
license    = 'GPL-3.0'
repository = 'https://github.com/Manta-Network/Manta/'

[dependencies]
codec              = { package = "parity-scale-codec", version = "2.3.1", default-features = false, features = ["derive", "max-encoded-len"] }
scale-info         = { version = "1.0", default-features = false, features = ["derive"] }
<<<<<<< HEAD
frame-benchmarking = { git = 'https://github.com/paritytech/substrate.git', default-features = false, branch = "polkadot-v0.9.16", optional = true }
pallet-timestamp   = { git = 'https://github.com/paritytech/substrate.git', default-features = false, branch = "polkadot-v0.9.16", optional = true }
pallet-balances    = { git = 'https://github.com/paritytech/substrate.git', default-features = false, branch = "polkadot-v0.9.16", optional = true }
frame-support      = { git = 'https://github.com/paritytech/substrate.git', default-features = false, branch = "polkadot-v0.9.16" }
frame-system       = { git = 'https://github.com/paritytech/substrate.git', default-features = false, branch = "polkadot-v0.9.16" }
sp-runtime         = { git = 'https://github.com/paritytech/substrate.git', default-features = false, branch = "polkadot-v0.9.16" }
sp-std             = { git = 'https://github.com/paritytech/substrate.git', default-features = false, branch = "polkadot-v0.9.16" }

[dev-dependencies]
chrono             = "0.4"
pallet-balances    = { git = 'https://github.com/paritytech/substrate.git', branch = "polkadot-v0.9.16" }
pallet-timestamp   = { git = 'https://github.com/paritytech/substrate.git', branch = "polkadot-v0.9.16" }
sp-core            = { git = 'https://github.com/paritytech/substrate.git', branch = "polkadot-v0.9.16" }
sp-io              = { git = 'https://github.com/paritytech/substrate.git', branch = "polkadot-v0.9.16" }
=======
frame-benchmarking = { git = 'https://github.com/paritytech/substrate.git', default-features = false, branch = "polkadot-v0.9.15", optional = true }
pallet-timestamp   = { git = 'https://github.com/paritytech/substrate.git', default-features = false, branch = "polkadot-v0.9.15", optional = true }
pallet-balances    = { git = 'https://github.com/paritytech/substrate.git', default-features = false, branch = "polkadot-v0.9.15", optional = true }
frame-support      = { git = 'https://github.com/paritytech/substrate.git', default-features = false, branch = "polkadot-v0.9.15" }
frame-system       = { git = 'https://github.com/paritytech/substrate.git', default-features = false, branch = "polkadot-v0.9.15" }
sp-runtime         = { git = 'https://github.com/paritytech/substrate.git', default-features = false, branch = "polkadot-v0.9.15" }
sp-std             = { git = 'https://github.com/paritytech/substrate.git', default-features = false, branch = "polkadot-v0.9.15" }

[dev-dependencies]
chrono             = "0.4"
pallet-balances    = { git = 'https://github.com/paritytech/substrate.git', branch = "polkadot-v0.9.15" }
pallet-timestamp   = { git = 'https://github.com/paritytech/substrate.git', branch = "polkadot-v0.9.15" }
sp-core            = { git = 'https://github.com/paritytech/substrate.git', branch = "polkadot-v0.9.15" }
sp-io              = { git = 'https://github.com/paritytech/substrate.git', branch = "polkadot-v0.9.15" }
>>>>>>> 3ba51e0c

[features]
default            = ["std"]
std                = [
	"codec/std",
	"frame-support/std",
	"frame-system/std",
	"scale-info/std",
	"sp-runtime/std",
	"sp-std/std",
]
runtime-benchmarks = [
	"frame-benchmarking",
	'frame-support/runtime-benchmarks',
	'frame-system/runtime-benchmarks',
	"pallet-timestamp/runtime-benchmarks",
	"pallet-balances/runtime-benchmarks",
]<|MERGE_RESOLUTION|>--- conflicted
+++ resolved
@@ -10,7 +10,7 @@
 [dependencies]
 codec              = { package = "parity-scale-codec", version = "2.3.1", default-features = false, features = ["derive", "max-encoded-len"] }
 scale-info         = { version = "1.0", default-features = false, features = ["derive"] }
-<<<<<<< HEAD
+
 frame-benchmarking = { git = 'https://github.com/paritytech/substrate.git', default-features = false, branch = "polkadot-v0.9.16", optional = true }
 pallet-timestamp   = { git = 'https://github.com/paritytech/substrate.git', default-features = false, branch = "polkadot-v0.9.16", optional = true }
 pallet-balances    = { git = 'https://github.com/paritytech/substrate.git', default-features = false, branch = "polkadot-v0.9.16", optional = true }
@@ -25,22 +25,6 @@
 pallet-timestamp   = { git = 'https://github.com/paritytech/substrate.git', branch = "polkadot-v0.9.16" }
 sp-core            = { git = 'https://github.com/paritytech/substrate.git', branch = "polkadot-v0.9.16" }
 sp-io              = { git = 'https://github.com/paritytech/substrate.git', branch = "polkadot-v0.9.16" }
-=======
-frame-benchmarking = { git = 'https://github.com/paritytech/substrate.git', default-features = false, branch = "polkadot-v0.9.15", optional = true }
-pallet-timestamp   = { git = 'https://github.com/paritytech/substrate.git', default-features = false, branch = "polkadot-v0.9.15", optional = true }
-pallet-balances    = { git = 'https://github.com/paritytech/substrate.git', default-features = false, branch = "polkadot-v0.9.15", optional = true }
-frame-support      = { git = 'https://github.com/paritytech/substrate.git', default-features = false, branch = "polkadot-v0.9.15" }
-frame-system       = { git = 'https://github.com/paritytech/substrate.git', default-features = false, branch = "polkadot-v0.9.15" }
-sp-runtime         = { git = 'https://github.com/paritytech/substrate.git', default-features = false, branch = "polkadot-v0.9.15" }
-sp-std             = { git = 'https://github.com/paritytech/substrate.git', default-features = false, branch = "polkadot-v0.9.15" }
-
-[dev-dependencies]
-chrono             = "0.4"
-pallet-balances    = { git = 'https://github.com/paritytech/substrate.git', branch = "polkadot-v0.9.15" }
-pallet-timestamp   = { git = 'https://github.com/paritytech/substrate.git', branch = "polkadot-v0.9.15" }
-sp-core            = { git = 'https://github.com/paritytech/substrate.git', branch = "polkadot-v0.9.15" }
-sp-io              = { git = 'https://github.com/paritytech/substrate.git', branch = "polkadot-v0.9.15" }
->>>>>>> 3ba51e0c
 
 [features]
 default            = ["std"]
