[package]
authors = ['Manta Network']
edition = '2021'
homepage = 'https://manta.network'
license = 'GPL-3.0'
name = 'calamari-runtime'
repository = 'https://github.com/Manta-Network/Manta/'
version = '3.1.2'

[dependencies]
codec = { package = "parity-scale-codec", version = "2.3.1", default-features = false, features = ["derive", "max-encoded-len"] }
log = { version = "0.4.14", default-features = false }
hex-literal = { version = '0.3.3', optional = true }
scale-info = { version = "1.0.0", default-features = false, features = ["derive"] }
serde = { version = '1.0.119', features = ['derive'], optional = true }
smallvec = "1.6.1"

# Substrate primitives
<<<<<<< HEAD
sp-api = { git = 'https://github.com/paritytech/substrate.git', default-features = false, branch = "polkadot-v0.9.16" }
sp-block-builder = { git = 'https://github.com/paritytech/substrate.git', default-features = false, branch = "polkadot-v0.9.16" }
sp-consensus-aura = { git = 'https://github.com/paritytech/substrate.git', default-features = false, branch = "polkadot-v0.9.16" }
sp-core = { git = 'https://github.com/paritytech/substrate.git', default-features = false, branch = "polkadot-v0.9.16" }
sp-inherents = { git = 'https://github.com/paritytech/substrate.git', default-features = false, branch = "polkadot-v0.9.16" }
sp-io = { git = 'https://github.com/paritytech/substrate.git', default-features = false, branch = "polkadot-v0.9.16" }
sp-offchain = { git = 'https://github.com/paritytech/substrate.git', default-features = false, branch = "polkadot-v0.9.16" }
sp-runtime = { git = 'https://github.com/paritytech/substrate.git', default-features = false, branch = "polkadot-v0.9.16" }
sp-session = { git = 'https://github.com/paritytech/substrate.git', default-features = false, branch = "polkadot-v0.9.16" }
sp-std = { git = 'https://github.com/paritytech/substrate.git', default-features = false, branch = "polkadot-v0.9.16" }
sp-transaction-pool = { git = 'https://github.com/paritytech/substrate.git', default-features = false, branch = "polkadot-v0.9.16" }
sp-version = { git = 'https://github.com/paritytech/substrate.git', default-features = false, branch = "polkadot-v0.9.16" }

# Substrate frames
frame-benchmarking = { git = 'https://github.com/paritytech/substrate.git', default-features = false, optional = true, branch = "polkadot-v0.9.16" }
frame-system-benchmarking = { git = 'https://github.com/paritytech/substrate.git', default-features = false, optional = true, branch = "polkadot-v0.9.16" }
frame-executive = { git = 'https://github.com/paritytech/substrate.git', default-features = false, branch = "polkadot-v0.9.16" }
frame-support = { git = 'https://github.com/paritytech/substrate.git', default-features = false, branch = "polkadot-v0.9.16" }
frame-system = { git = 'https://github.com/paritytech/substrate.git', default-features = false, branch = "polkadot-v0.9.16" }
frame-system-rpc-runtime-api = { git = 'https://github.com/paritytech/substrate.git', default-features = false, branch = "polkadot-v0.9.16" }
frame-try-runtime = { git = "https://github.com/paritytech/substrate", default-features = false, optional = true, branch = "polkadot-v0.9.16" }

# Substrate pallets
pallet-aura = { git = 'https://github.com/paritytech/substrate.git', default-features = false, branch = "polkadot-v0.9.16" }
pallet-authorship = { git = 'https://github.com/paritytech/substrate.git', default-features = false, branch = "polkadot-v0.9.16" }
pallet-balances = { git = 'https://github.com/paritytech/substrate.git', default-features = false, branch = "polkadot-v0.9.16" }
pallet-preimage = { git = 'https://github.com/paritytech/substrate.git', default-features = false, branch = "polkadot-v0.9.16" }
pallet-multisig = { git = 'https://github.com/paritytech/substrate.git', default-features = false, branch = "polkadot-v0.9.16" }
pallet-session = { git = 'https://github.com/paritytech/substrate.git', default-features = false, branch = "polkadot-v0.9.16" }
pallet-sudo = { git = 'https://github.com/paritytech/substrate.git', default-features = false, branch = "polkadot-v0.9.16" }
pallet-timestamp = { git = 'https://github.com/paritytech/substrate.git', default-features = false, branch = "polkadot-v0.9.16" }
pallet-transaction-payment = { git = 'https://github.com/paritytech/substrate.git', default-features = false, branch = "polkadot-v0.9.16" }
pallet-transaction-payment-rpc-runtime-api = { git = 'https://github.com/paritytech/substrate.git', default-features = false, branch = "polkadot-v0.9.16" }
pallet-utility = { git = 'https://github.com/paritytech/substrate.git', default-features = false, branch = "polkadot-v0.9.16" }
pallet-collective = { git = "https://github.com/paritytech/substrate.git", default-features = false, branch = "polkadot-v0.9.16" }
pallet-democracy = { git = "https://github.com/paritytech/substrate.git", default-features = false, branch = "polkadot-v0.9.16" }
pallet-scheduler = { git = "https://github.com/paritytech/substrate.git", default-features = false, branch = "polkadot-v0.9.16" }
pallet-membership = { git = "https://github.com/paritytech/substrate.git", default-features = false, branch = "polkadot-v0.9.16" }
pallet-treasury = { git = "https://github.com/paritytech/substrate.git", default-features = false, branch = "polkadot-v0.9.16" }

# Cumulus dependencies
cumulus-pallet-aura-ext = { git = 'https://github.com/paritytech/cumulus.git', default-features = false, branch = "polkadot-v0.9.16" }
cumulus-pallet-parachain-system = { git = 'https://github.com/paritytech/cumulus.git', default-features = false, branch = "polkadot-v0.9.16" }
cumulus-primitives-core = { git = 'https://github.com/paritytech/cumulus.git', default-features = false, branch = "polkadot-v0.9.16" }
cumulus-primitives-timestamp = { git = 'https://github.com/paritytech/cumulus.git', default-features = false, branch = "polkadot-v0.9.16" }
cumulus-primitives-utility = { git = 'https://github.com/paritytech/cumulus.git', default-features = false, branch = "polkadot-v0.9.16" }
cumulus-pallet-dmp-queue = { git = 'https://github.com/paritytech/cumulus.git', default-features = false, branch = "polkadot-v0.9.16" }
cumulus-pallet-session-benchmarking = { git = 'https://github.com/paritytech/cumulus.git', default-features = false, optional = true, branch = "polkadot-v0.9.16" }
cumulus-pallet-xcmp-queue = { git = 'https://github.com/paritytech/cumulus.git', default-features = false, branch = "polkadot-v0.9.16" }
cumulus-pallet-xcm = { git = 'https://github.com/paritytech/cumulus.git', default-features = false, branch = "polkadot-v0.9.16" }
parachain-info = { git = 'https://github.com/paritytech/cumulus.git', default-features = false, branch = "polkadot-v0.9.16" }

# Polkadot dependencies
polkadot-primitives = { git = 'https://github.com/paritytech/polkadot.git', default-features = false, branch = "release-v0.9.16" }
polkadot-runtime-common = { git = 'https://github.com/paritytech/polkadot.git', default-features = false, branch = "release-v0.9.16" }
polkadot-parachain = { git = 'https://github.com/paritytech/polkadot.git', default-features = false, branch = "release-v0.9.16" }
xcm = { git = 'https://github.com/paritytech/polkadot.git', default-features = false, branch = "release-v0.9.16" }
xcm-builder = { git = 'https://github.com/paritytech/polkadot.git', default-features = false, branch = "release-v0.9.16" }
xcm-executor = { git = 'https://github.com/paritytech/polkadot.git', default-features = false, branch = "release-v0.9.16" }
pallet-xcm = { git = 'https://github.com/paritytech/polkadot.git', default-features = false, branch = "release-v0.9.16" }
=======
sp-api = { git = 'https://github.com/paritytech/substrate.git', default-features = false, branch = "polkadot-v0.9.15" }
sp-block-builder = { git = 'https://github.com/paritytech/substrate.git', default-features = false, branch = "polkadot-v0.9.15" }
sp-consensus-aura = { git = 'https://github.com/paritytech/substrate.git', default-features = false, branch = "polkadot-v0.9.15" }
sp-core = { git = 'https://github.com/paritytech/substrate.git', default-features = false, branch = "polkadot-v0.9.15" }
sp-inherents = { git = 'https://github.com/paritytech/substrate.git', default-features = false, branch = "polkadot-v0.9.15" }
sp-io = { git = 'https://github.com/paritytech/substrate.git', default-features = false, branch = "polkadot-v0.9.15" }
sp-offchain = { git = 'https://github.com/paritytech/substrate.git', default-features = false, branch = "polkadot-v0.9.15" }
sp-runtime = { git = 'https://github.com/paritytech/substrate.git', default-features = false, branch = "polkadot-v0.9.15" }
sp-session = { git = 'https://github.com/paritytech/substrate.git', default-features = false, branch = "polkadot-v0.9.15" }
sp-std = { git = 'https://github.com/paritytech/substrate.git', default-features = false, branch = "polkadot-v0.9.15" }
sp-transaction-pool = { git = 'https://github.com/paritytech/substrate.git', default-features = false, branch = "polkadot-v0.9.15" }
sp-version = { git = 'https://github.com/paritytech/substrate.git', default-features = false, branch = "polkadot-v0.9.15" }

# Substrate frames
frame-benchmarking = { git = 'https://github.com/paritytech/substrate.git', default-features = false, optional = true, branch = "polkadot-v0.9.15" }
frame-system-benchmarking = { git = 'https://github.com/paritytech/substrate.git', default-features = false, optional = true, branch = "polkadot-v0.9.15" }
frame-executive = { git = 'https://github.com/paritytech/substrate.git', default-features = false, branch = "polkadot-v0.9.15" }
frame-support = { git = 'https://github.com/paritytech/substrate.git', default-features = false, branch = "polkadot-v0.9.15" }
frame-system = { git = 'https://github.com/paritytech/substrate.git', default-features = false, branch = "polkadot-v0.9.15" }
frame-system-rpc-runtime-api = { git = 'https://github.com/paritytech/substrate.git', default-features = false, branch = "polkadot-v0.9.15" }
frame-try-runtime = { git = "https://github.com/paritytech/substrate", default-features = false, optional = true, branch = "polkadot-v0.9.15" }

# Substrate pallets
pallet-aura = { git = 'https://github.com/paritytech/substrate.git', default-features = false, branch = "polkadot-v0.9.15" }
pallet-authorship = { git = 'https://github.com/paritytech/substrate.git', default-features = false, branch = "polkadot-v0.9.15" }
pallet-balances = { git = 'https://github.com/paritytech/substrate.git', default-features = false, branch = "polkadot-v0.9.15" }
pallet-multisig = { git = 'https://github.com/paritytech/substrate.git', default-features = false, branch = "polkadot-v0.9.15" }
pallet-session = { git = 'https://github.com/paritytech/substrate.git', default-features = false, branch = "polkadot-v0.9.15" }
pallet-sudo = { git = 'https://github.com/paritytech/substrate.git', default-features = false, branch = "polkadot-v0.9.15" }
pallet-timestamp = { git = 'https://github.com/paritytech/substrate.git', default-features = false, branch = "polkadot-v0.9.15" }
pallet-transaction-payment = { git = 'https://github.com/paritytech/substrate.git', default-features = false, branch = "polkadot-v0.9.15" }
pallet-transaction-payment-rpc-runtime-api = { git = 'https://github.com/paritytech/substrate.git', default-features = false, branch = "polkadot-v0.9.15" }
pallet-utility = { git = 'https://github.com/paritytech/substrate.git', default-features = false, branch = "polkadot-v0.9.15" }
pallet-collective = { git = "https://github.com/paritytech/substrate.git", default-features = false, branch = "polkadot-v0.9.15" }
pallet-democracy = { git = "https://github.com/paritytech/substrate.git", default-features = false, branch = "polkadot-v0.9.15" }
pallet-scheduler = { git = "https://github.com/paritytech/substrate.git", default-features = false, branch = "polkadot-v0.9.15" }
pallet-membership = { git = "https://github.com/paritytech/substrate.git", default-features = false, branch = "polkadot-v0.9.15" }
pallet-treasury = { git = "https://github.com/paritytech/substrate.git", default-features = false, branch = "polkadot-v0.9.15" }

# Cumulus dependencies
cumulus-pallet-aura-ext = { git = 'https://github.com/paritytech/cumulus.git', default-features = false, branch = "polkadot-v0.9.15" }
cumulus-pallet-parachain-system = { git = 'https://github.com/paritytech/cumulus.git', default-features = false, branch = "polkadot-v0.9.15" }
cumulus-primitives-core = { git = 'https://github.com/paritytech/cumulus.git', default-features = false, branch = "polkadot-v0.9.15" }
cumulus-primitives-timestamp = { git = 'https://github.com/paritytech/cumulus.git', default-features = false, branch = "polkadot-v0.9.15" }
cumulus-primitives-utility = { git = 'https://github.com/paritytech/cumulus.git', default-features = false, branch = "polkadot-v0.9.15" }
cumulus-pallet-dmp-queue = { git = 'https://github.com/paritytech/cumulus.git', default-features = false, branch = "polkadot-v0.9.15" }
cumulus-pallet-session-benchmarking = { git = 'https://github.com/paritytech/cumulus.git', default-features = false, optional = true, branch = "polkadot-v0.9.15" }
cumulus-pallet-xcmp-queue = { git = 'https://github.com/paritytech/cumulus.git', default-features = false, branch = "polkadot-v0.9.15" }
cumulus-pallet-xcm = { git = 'https://github.com/paritytech/cumulus.git', default-features = false, branch = "polkadot-v0.9.15" }
parachain-info = { git = 'https://github.com/paritytech/cumulus.git', default-features = false, branch = "polkadot-v0.9.15" }

# Polkadot dependencies
polkadot-primitives = { git = 'https://github.com/paritytech/polkadot.git', default-features = false, branch = "release-v0.9.15" }
polkadot-runtime-common = { git = 'https://github.com/paritytech/polkadot.git', default-features = false, branch = "release-v0.9.15" }
polkadot-parachain = { git = 'https://github.com/paritytech/polkadot.git', default-features = false, branch = "release-v0.9.15" }
xcm = { git = 'https://github.com/paritytech/polkadot.git', default-features = false, branch = "release-v0.9.15" }
xcm-builder = { git = 'https://github.com/paritytech/polkadot.git', default-features = false, branch = "release-v0.9.15" }
xcm-executor = { git = 'https://github.com/paritytech/polkadot.git', default-features = false, branch = "release-v0.9.15" }
pallet-xcm = { git = 'https://github.com/paritytech/polkadot.git', default-features = false, branch = "release-v0.9.15" }
>>>>>>> 3ba51e0c

# Self dependencies
manta-primitives = { path = '../primitives', default-features = false }
calamari-vesting = { path = '../../pallets/vesting', default-features = false }
manta-collator-selection = { path = '../../pallets/collator-selection', default-features = false }
pallet-tx-pause = { path = '../../pallets/pallet-tx-pause', default-features = false }

[package.metadata.docs.rs]
targets = ['x86_64-unknown-linux-gnu']

[build-dependencies]
<<<<<<< HEAD
substrate-wasm-builder = { git = 'https://github.com/paritytech/substrate.git', branch = "polkadot-v0.9.16" }
=======
substrate-wasm-builder = { git = 'https://github.com/paritytech/substrate.git', branch = "polkadot-v0.9.15" }

[dev-dependencies]
serde_json = "1.0"
reqwest = { version = "0.11", features = ["blocking"] }
>>>>>>> 3ba51e0c

[features]
default = ['std']
try-runtime = [
	'frame-executive/try-runtime',
	'frame-try-runtime',
]
runtime-benchmarks = [
	'cumulus-pallet-session-benchmarking/runtime-benchmarks',
	'hex-literal',
	'sp-runtime/runtime-benchmarks',
	'xcm-builder/runtime-benchmarks',
	'frame-benchmarking',
	'frame-system-benchmarking',
	'frame-support/runtime-benchmarks',
	'frame-system/runtime-benchmarks',
	'pallet-balances/runtime-benchmarks',
	'pallet-multisig/runtime-benchmarks',
	'pallet-utility/runtime-benchmarks',
	'pallet-timestamp/runtime-benchmarks',
	'pallet-xcm/runtime-benchmarks',
	'manta-collator-selection/runtime-benchmarks',
	'pallet-collective/runtime-benchmarks',
	'pallet-democracy/runtime-benchmarks',
	'pallet-scheduler/runtime-benchmarks',
	'pallet-membership/runtime-benchmarks',
	'calamari-vesting/runtime-benchmarks',
	'pallet-tx-pause/runtime-benchmarks',
	'pallet-treasury/runtime-benchmarks',
]
std = [
	'codec/std',
	'serde',
	'sp-consensus-aura/std',
	'pallet-aura/std',
	'sp-api/std',
	'sp-std/std',
	'sp-io/std',
	'sp-core/std',
	'sp-runtime/std',
	'sp-version/std',
	'sp-offchain/std',
	'sp-session/std',
	'sp-block-builder/std',
	'sp-transaction-pool/std',
	'sp-inherents/std',
	'frame-support/std',
	'frame-executive/std',
	'frame-system/std',
	'frame-system-rpc-runtime-api/std',
	'frame-try-runtime/std',
	'pallet-authorship/std',
	'pallet-balances/std',
	'pallet-multisig/std',
	'pallet-preimage/std',
	'pallet-utility/std',
	'pallet-transaction-payment-rpc-runtime-api/std',
	'pallet-timestamp/std',
	'pallet-session/std',
	'pallet-sudo/std',
	'pallet-xcm/std',
	'pallet-transaction-payment/std',
	'pallet-collective/std',
	'pallet-democracy/std',
	'pallet-scheduler/std',
	'pallet-membership/std',
	'manta-primitives/std',
	'parachain-info/std',
	"cumulus-pallet-aura-ext/std",
	'cumulus-pallet-parachain-system/std',
	'cumulus-pallet-dmp-queue/std',
	"cumulus-pallet-xcmp-queue/std",
	"cumulus-pallet-xcm/std",
	"cumulus-primitives-core/std",
	"cumulus-primitives-timestamp/std",
	"cumulus-primitives-utility/std",
	'xcm/std',
	'xcm-builder/std',
	'xcm-executor/std',
	'polkadot-runtime-common/std',
	'polkadot-primitives/std',
	'manta-collator-selection/std',
	'calamari-vesting/std',
	'pallet-tx-pause/std',
	'pallet-treasury/std',
]<|MERGE_RESOLUTION|>--- conflicted
+++ resolved
@@ -16,7 +16,6 @@
 smallvec = "1.6.1"
 
 # Substrate primitives
-<<<<<<< HEAD
 sp-api = { git = 'https://github.com/paritytech/substrate.git', default-features = false, branch = "polkadot-v0.9.16" }
 sp-block-builder = { git = 'https://github.com/paritytech/substrate.git', default-features = false, branch = "polkadot-v0.9.16" }
 sp-consensus-aura = { git = 'https://github.com/paritytech/substrate.git', default-features = false, branch = "polkadot-v0.9.16" }
@@ -77,67 +76,6 @@
 xcm-builder = { git = 'https://github.com/paritytech/polkadot.git', default-features = false, branch = "release-v0.9.16" }
 xcm-executor = { git = 'https://github.com/paritytech/polkadot.git', default-features = false, branch = "release-v0.9.16" }
 pallet-xcm = { git = 'https://github.com/paritytech/polkadot.git', default-features = false, branch = "release-v0.9.16" }
-=======
-sp-api = { git = 'https://github.com/paritytech/substrate.git', default-features = false, branch = "polkadot-v0.9.15" }
-sp-block-builder = { git = 'https://github.com/paritytech/substrate.git', default-features = false, branch = "polkadot-v0.9.15" }
-sp-consensus-aura = { git = 'https://github.com/paritytech/substrate.git', default-features = false, branch = "polkadot-v0.9.15" }
-sp-core = { git = 'https://github.com/paritytech/substrate.git', default-features = false, branch = "polkadot-v0.9.15" }
-sp-inherents = { git = 'https://github.com/paritytech/substrate.git', default-features = false, branch = "polkadot-v0.9.15" }
-sp-io = { git = 'https://github.com/paritytech/substrate.git', default-features = false, branch = "polkadot-v0.9.15" }
-sp-offchain = { git = 'https://github.com/paritytech/substrate.git', default-features = false, branch = "polkadot-v0.9.15" }
-sp-runtime = { git = 'https://github.com/paritytech/substrate.git', default-features = false, branch = "polkadot-v0.9.15" }
-sp-session = { git = 'https://github.com/paritytech/substrate.git', default-features = false, branch = "polkadot-v0.9.15" }
-sp-std = { git = 'https://github.com/paritytech/substrate.git', default-features = false, branch = "polkadot-v0.9.15" }
-sp-transaction-pool = { git = 'https://github.com/paritytech/substrate.git', default-features = false, branch = "polkadot-v0.9.15" }
-sp-version = { git = 'https://github.com/paritytech/substrate.git', default-features = false, branch = "polkadot-v0.9.15" }
-
-# Substrate frames
-frame-benchmarking = { git = 'https://github.com/paritytech/substrate.git', default-features = false, optional = true, branch = "polkadot-v0.9.15" }
-frame-system-benchmarking = { git = 'https://github.com/paritytech/substrate.git', default-features = false, optional = true, branch = "polkadot-v0.9.15" }
-frame-executive = { git = 'https://github.com/paritytech/substrate.git', default-features = false, branch = "polkadot-v0.9.15" }
-frame-support = { git = 'https://github.com/paritytech/substrate.git', default-features = false, branch = "polkadot-v0.9.15" }
-frame-system = { git = 'https://github.com/paritytech/substrate.git', default-features = false, branch = "polkadot-v0.9.15" }
-frame-system-rpc-runtime-api = { git = 'https://github.com/paritytech/substrate.git', default-features = false, branch = "polkadot-v0.9.15" }
-frame-try-runtime = { git = "https://github.com/paritytech/substrate", default-features = false, optional = true, branch = "polkadot-v0.9.15" }
-
-# Substrate pallets
-pallet-aura = { git = 'https://github.com/paritytech/substrate.git', default-features = false, branch = "polkadot-v0.9.15" }
-pallet-authorship = { git = 'https://github.com/paritytech/substrate.git', default-features = false, branch = "polkadot-v0.9.15" }
-pallet-balances = { git = 'https://github.com/paritytech/substrate.git', default-features = false, branch = "polkadot-v0.9.15" }
-pallet-multisig = { git = 'https://github.com/paritytech/substrate.git', default-features = false, branch = "polkadot-v0.9.15" }
-pallet-session = { git = 'https://github.com/paritytech/substrate.git', default-features = false, branch = "polkadot-v0.9.15" }
-pallet-sudo = { git = 'https://github.com/paritytech/substrate.git', default-features = false, branch = "polkadot-v0.9.15" }
-pallet-timestamp = { git = 'https://github.com/paritytech/substrate.git', default-features = false, branch = "polkadot-v0.9.15" }
-pallet-transaction-payment = { git = 'https://github.com/paritytech/substrate.git', default-features = false, branch = "polkadot-v0.9.15" }
-pallet-transaction-payment-rpc-runtime-api = { git = 'https://github.com/paritytech/substrate.git', default-features = false, branch = "polkadot-v0.9.15" }
-pallet-utility = { git = 'https://github.com/paritytech/substrate.git', default-features = false, branch = "polkadot-v0.9.15" }
-pallet-collective = { git = "https://github.com/paritytech/substrate.git", default-features = false, branch = "polkadot-v0.9.15" }
-pallet-democracy = { git = "https://github.com/paritytech/substrate.git", default-features = false, branch = "polkadot-v0.9.15" }
-pallet-scheduler = { git = "https://github.com/paritytech/substrate.git", default-features = false, branch = "polkadot-v0.9.15" }
-pallet-membership = { git = "https://github.com/paritytech/substrate.git", default-features = false, branch = "polkadot-v0.9.15" }
-pallet-treasury = { git = "https://github.com/paritytech/substrate.git", default-features = false, branch = "polkadot-v0.9.15" }
-
-# Cumulus dependencies
-cumulus-pallet-aura-ext = { git = 'https://github.com/paritytech/cumulus.git', default-features = false, branch = "polkadot-v0.9.15" }
-cumulus-pallet-parachain-system = { git = 'https://github.com/paritytech/cumulus.git', default-features = false, branch = "polkadot-v0.9.15" }
-cumulus-primitives-core = { git = 'https://github.com/paritytech/cumulus.git', default-features = false, branch = "polkadot-v0.9.15" }
-cumulus-primitives-timestamp = { git = 'https://github.com/paritytech/cumulus.git', default-features = false, branch = "polkadot-v0.9.15" }
-cumulus-primitives-utility = { git = 'https://github.com/paritytech/cumulus.git', default-features = false, branch = "polkadot-v0.9.15" }
-cumulus-pallet-dmp-queue = { git = 'https://github.com/paritytech/cumulus.git', default-features = false, branch = "polkadot-v0.9.15" }
-cumulus-pallet-session-benchmarking = { git = 'https://github.com/paritytech/cumulus.git', default-features = false, optional = true, branch = "polkadot-v0.9.15" }
-cumulus-pallet-xcmp-queue = { git = 'https://github.com/paritytech/cumulus.git', default-features = false, branch = "polkadot-v0.9.15" }
-cumulus-pallet-xcm = { git = 'https://github.com/paritytech/cumulus.git', default-features = false, branch = "polkadot-v0.9.15" }
-parachain-info = { git = 'https://github.com/paritytech/cumulus.git', default-features = false, branch = "polkadot-v0.9.15" }
-
-# Polkadot dependencies
-polkadot-primitives = { git = 'https://github.com/paritytech/polkadot.git', default-features = false, branch = "release-v0.9.15" }
-polkadot-runtime-common = { git = 'https://github.com/paritytech/polkadot.git', default-features = false, branch = "release-v0.9.15" }
-polkadot-parachain = { git = 'https://github.com/paritytech/polkadot.git', default-features = false, branch = "release-v0.9.15" }
-xcm = { git = 'https://github.com/paritytech/polkadot.git', default-features = false, branch = "release-v0.9.15" }
-xcm-builder = { git = 'https://github.com/paritytech/polkadot.git', default-features = false, branch = "release-v0.9.15" }
-xcm-executor = { git = 'https://github.com/paritytech/polkadot.git', default-features = false, branch = "release-v0.9.15" }
-pallet-xcm = { git = 'https://github.com/paritytech/polkadot.git', default-features = false, branch = "release-v0.9.15" }
->>>>>>> 3ba51e0c
 
 # Self dependencies
 manta-primitives = { path = '../primitives', default-features = false }
@@ -149,15 +87,11 @@
 targets = ['x86_64-unknown-linux-gnu']
 
 [build-dependencies]
-<<<<<<< HEAD
 substrate-wasm-builder = { git = 'https://github.com/paritytech/substrate.git', branch = "polkadot-v0.9.16" }
-=======
-substrate-wasm-builder = { git = 'https://github.com/paritytech/substrate.git', branch = "polkadot-v0.9.15" }
 
 [dev-dependencies]
 serde_json = "1.0"
 reqwest = { version = "0.11", features = ["blocking"] }
->>>>>>> 3ba51e0c
 
 [features]
 default = ['std']
