--- conflicted
+++ resolved
@@ -141,34 +141,6 @@
 	pub const SS58Prefix: u8 = manta_primitives::constants::CALAMARI_SS58PREFIX;
 }
 
-<<<<<<< HEAD
-// Don't allow permission-less asset creation.
-pub struct BaseFilter;
-impl Contains<Call> for BaseFilter {
-	fn contains(c: &Call) -> bool {
-		match c {
-			Call::Timestamp(_)
-			| Call::ParachainSystem(_)
-			| Call::Authorship(_)
-			| Call::Sudo(_)
-			| Call::CalamariVesting(_)
-			| Call::Balances(_)
-			| Call::Utility(_)
-			| Call::Multisig(_) => true,
-			// pallet-timestamp and parachainSystem could not be filtered because they are used in commuication between releychain and parachain.
-			// pallet-authorship use for orml
-			// Sudo also cannot be filtered because it is used in runtime upgrade.
-			_ => false,
-			// Filter System to prevent users from runtime upgrade without sudo privilege.
-			// Filter Utility and Multisig to prevent users from setting keys and selecting collator for parachain (couldn't use now).
-			// Filter Session and CollatorSelection to prevent users from utility operation.
-			// Filter XCM pallet.
-		}
-	}
-}
-
-=======
->>>>>>> a0fef432
 // Configure FRAME pallets to include in runtime.
 impl frame_system::Config for Runtime {
 	type BaseCallFilter = BaseFilter; // Let filter activate.
@@ -670,7 +642,6 @@
 	type WeightInfo = pallet_collator_selection::weights::SubstrateWeight<Runtime>;
 }
 
-<<<<<<< HEAD
 // Calamari pallets configuration
 parameter_types! {
 	pub const MinVestedTransfer: Balance = 1;
@@ -683,7 +654,8 @@
 	type Timestamp = Timestamp;
 	type MinVestedTransfer = MinVestedTransfer;
 	type MaxScheduleLength = MaxScheduleLength;
-=======
+}
+
 // Don't allow permission-less asset creation.
 pub struct BaseFilter;
 impl Contains<Call> for BaseFilter {
@@ -728,7 +700,9 @@
 			| Call::CouncilMembership(_)
 			| Call::TechnicalMembership(_)
 			| Call::Scheduler(_)
-			| Call::Balances(_) => true,
+			| Call::Balances(_)
+			| Call::Utility(_)
+			| Call::CalamariVesting(_) => true,
 			// pallet-timestamp and parachainSystem could not be filtered because they are used in commuication between releychain and parachain.
 			// pallet-authorship use for orml
 			// Sudo also cannot be filtered because it is used in runtime upgrade.
@@ -739,7 +713,6 @@
 			// Filter XCM pallet.
 		}
 	}
->>>>>>> a0fef432
 }
 
 // Create the runtime by composing the FRAME pallets that were previously configured.
@@ -962,14 +935,11 @@
 			list_benchmark!(list, extra, pallet_timestamp, Timestamp);
 			list_benchmark!(list, extra, pallet_utility, Utility);
 			list_benchmark!(list, extra, pallet_collator_selection, CollatorSelection);
-<<<<<<< HEAD
-			list_benchmark!(list, extra, manta_vesting, CalamariVesting);
-=======
 			list_benchmark!(list, extra, pallet_democracy, Democracy);
 			list_benchmark!(list, extra, pallet_collective, Council);
 			list_benchmark!(list, extra, pallet_membership, CouncilMembership);
 			list_benchmark!(list, extra, pallet_scheduler, Scheduler);
->>>>>>> a0fef432
+			list_benchmark!(list, extra, manta_vesting, CalamariVesting);
 
 			let storage_info = AllPalletsWithSystem::storage_info();
 
@@ -1010,14 +980,11 @@
 			add_benchmark!(params, batches, pallet_utility, Utility);
 			add_benchmark!(params, batches, pallet_timestamp, Timestamp);
 			add_benchmark!(params, batches, pallet_collator_selection, CollatorSelection);
-<<<<<<< HEAD
-			add_benchmark!(params, batches, manta_vesting, CalamariVesting);
-=======
 			add_benchmark!(params, batches, pallet_democracy, Democracy);
 			add_benchmark!(params, batches, pallet_collective, Council);
 			add_benchmark!(params, batches, pallet_membership, CouncilMembership);
 			add_benchmark!(params, batches, pallet_scheduler, Scheduler);
->>>>>>> a0fef432
+			add_benchmark!(params, batches, manta_vesting, CalamariVesting);
 
 			if batches.is_empty() { return Err("Benchmark not found for this pallet.".into()) }
 			Ok(batches)
