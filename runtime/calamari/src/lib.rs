--- conflicted
+++ resolved
@@ -751,13 +751,9 @@
 	{
 		// System support stuff.
 		System: frame_system::{Pallet, Call, Config, Storage, Event<T>} = 0,
-<<<<<<< HEAD
-		ParachainSystem: cumulus_pallet_parachain_system::{Pallet, Call, Config, Storage, Inherent, Event<T>} = 1,
-=======
 		ParachainSystem: cumulus_pallet_parachain_system::{
 			Pallet, Call, Config, Storage, Inherent, Event<T>, ValidateUnsigned,
 		} = 1,
->>>>>>> 527b2b1c
 		Timestamp: pallet_timestamp::{Pallet, Call, Storage, Inherent} = 2,
 		ParachainInfo: parachain_info::{Pallet, Storage, Config} = 3,
 		TransactionPause: pallet_tx_pause::{Pallet, Call, Storage, Event<T>} = 9,
