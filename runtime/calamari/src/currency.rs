<<<<<<< HEAD
#![allow(non_upper_case_globals)]

=======
// Copyright 2020-2021 Manta Network.
// This file is part of Manta.
//
// Manta is free software: you can redistribute it and/or modify
// it under the terms of the GNU General Public License as published by
// the Free Software Foundation, either version 3 of the License, or
// (at your option) any later version.
//
// Manta is distributed in the hope that it will be useful,
// but WITHOUT ANY WARRANTY; without even the implied warranty of
// MERCHANTABILITY or FITNESS FOR A PARTICULAR PURPOSE.  See the
// GNU General Public License for more details.
//
// You should have received a copy of the GNU General Public License
// along with Manta.  If not, see <http://www.gnu.org/licenses/>.

#![allow(non_upper_case_globals)]
>>>>>>> b602df21
use manta_primitives::Balance;

pub const KMA: Balance = 1_000_000_000_000; // 12 decimal
pub const cKMA: Balance = KMA / 100; // 10 decimal, cent-MA
pub const mKMA: Balance = KMA / 1_000; // 9 decimal, milli-MA
pub const uKMA: Balance = KMA / 1_000_000; // 6 decimal, micro-MA

pub const fn deposit(items: u32, bytes: u32) -> Balance {
	items as Balance * 15 * mKMA + (bytes as Balance) * 6 * mKMA // TODO: revisit the storage cost here
}<|MERGE_RESOLUTION|>--- conflicted
+++ resolved
@@ -1,7 +1,3 @@
-<<<<<<< HEAD
-#![allow(non_upper_case_globals)]
-
-=======
 // Copyright 2020-2021 Manta Network.
 // This file is part of Manta.
 //
@@ -19,7 +15,6 @@
 // along with Manta.  If not, see <http://www.gnu.org/licenses/>.
 
 #![allow(non_upper_case_globals)]
->>>>>>> b602df21
 use manta_primitives::Balance;
 
 pub const KMA: Balance = 1_000_000_000_000; // 12 decimal
